include:
- file: /r4.2/gitlab-base.yml
  project: QubesOS/qubes-continuous-integration
- file: /r4.2/gitlab-host.yml
  project: QubesOS/qubes-continuous-integration
- file: /r4.2/gitlab-vm.yml
  project: QubesOS/qubes-continuous-integration
<<<<<<< HEAD
- file: /r4.2/gitlab-host-vm-openqa.yml
  project: QubesOS/qubes-continuous-integration
- file: /r4.3/gitlab-base.yml
  project: QubesOS/qubes-continuous-integration
- file: /r4.3/gitlab-host.yml
  project: QubesOS/qubes-continuous-integration
- file: /r4.3/gitlab-vm.yml
  project: QubesOS/qubes-continuous-integration
- file: /r4.3/gitlab-host-vm-openqa.yml
  project: QubesOS/qubes-continuous-integration
=======

mypy:
  stage: checks
  image: fedora:40
  tags:
    - docker
  before_script:
    - sudo dnf install -y python3-mypy python3-pip
  script:
    - mypy --install-types --non-interactive --ignore-missing-imports --junit-xml mypy.xml qubesusbproxy
  artifacts:
    reports:
      junit: mypy.xml
>>>>>>> 738aa3af
<|MERGE_RESOLUTION|>--- conflicted
+++ resolved
@@ -5,7 +5,6 @@
   project: QubesOS/qubes-continuous-integration
 - file: /r4.2/gitlab-vm.yml
   project: QubesOS/qubes-continuous-integration
-<<<<<<< HEAD
 - file: /r4.2/gitlab-host-vm-openqa.yml
   project: QubesOS/qubes-continuous-integration
 - file: /r4.3/gitlab-base.yml
@@ -16,7 +15,6 @@
   project: QubesOS/qubes-continuous-integration
 - file: /r4.3/gitlab-host-vm-openqa.yml
   project: QubesOS/qubes-continuous-integration
-=======
 
 mypy:
   stage: checks
@@ -29,5 +27,4 @@
     - mypy --install-types --non-interactive --ignore-missing-imports --junit-xml mypy.xml qubesusbproxy
   artifacts:
     reports:
-      junit: mypy.xml
->>>>>>> 738aa3af
+      junit: mypy.xml